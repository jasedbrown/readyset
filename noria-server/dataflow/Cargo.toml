--- conflicted
+++ resolved
@@ -10,11 +10,7 @@
 
 [dependencies]
 bincode = "1.0.0"
-<<<<<<< HEAD
 evmap = { version = "7.1.2", features = ["indexed"] }
-=======
-evmap = { version = "7.1.0", features = ["indexed"] }
->>>>>>> 690f4b26
 fnv = "1.0.5"
 futures-util-preview = "=0.3.0-alpha.19"
 itertools = "0.8"
