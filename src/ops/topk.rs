use std::mem;
use std::collections::HashMap;
use std::sync::Arc;

use flow::prelude::*;
use std::cmp::Ordering;

pub type OrderedRecordComparator =
    Fn(&&Arc<Vec<DataType>>, &&Arc<Vec<DataType>>) -> Ordering + Send + 'static;

/// TopK provides an operator that will produce the top k elements for each group.
///
/// Positives are generally fast to process, while negative records can trigger expensive backwards
/// queries. It is also worth noting that due the nature of Soup, the results of this operator are
/// unordered.
pub struct TopK {
    src: NodeAddress,

    // some cache state
    us: Option<NodeAddress>,
    cols: usize,

    // precomputed datastructures
    group_by: Vec<usize>,

    cmp_rows: Box<OrderedRecordComparator>,
    k: usize,

    counts: HashMap<Vec<DataType>, usize>,
}

impl TopK {
    /// Construct a new TopK operator.
    ///
    /// `src` is this operator's ancestor, `over` is the column to compute the top K over,
    /// `group_by` indicates the columns that this operator is keyed on, and k is the maximum number
    /// of results per group.
<<<<<<< HEAD
pub fn new(src: NodeAddress, cmp_rows: Box<Fn(&&Arc<Vec<DataType>>, &&Arc<Vec<DataType>>) -> Ordering + Send + 'static>, group_by: Vec<usize>, k: usize) -> Self{
=======
    pub fn new(src: NodeAddress,
               cmp_rows: Box<OrderedRecordComparator>,
               group_by: Vec<usize>,
               k: usize)
               -> Self {
>>>>>>> 69aed2da
        let mut group_by = group_by;
        group_by.sort();

        TopK {
            src: src,

            us: None,
            cols: 0,

            group_by: group_by,

            cmp_rows: cmp_rows,
            k: k,

            counts: HashMap::new(),
        }
    }

    /// Returns the set of Record structs to be emitted by this node, for some group. In steady
    /// state operation this will typically include some number of positives (at most k), and the
    /// same number of negatives.
    fn apply(&self,
             current_topk: &[Arc<Vec<DataType>>],
             new: Records,
             state: &StateMap,
             group: &[DataType])
             -> ProcessingResult {

        let mut missing = None;
        // this loop is frustrating. it is *only* here so that we have a way of
        // releasing all borrows of new, so that new can be returned in the case of an
        // error.
        for _ in 0..1 {
            let mut delta: Vec<Record> = Vec::new();
            let mut current: Vec<&Arc<Vec<DataType>>> = current_topk.iter().collect();
            current.sort_by(self.cmp_rows.as_ref());
            for r in new.iter() {
                if let &Record::Negative(ref a) = r {
                    let idx = current.binary_search_by(|row| (self.cmp_rows)(&row, &&a));
                    if let Ok(idx) = idx {
                        current.remove(idx);
                        delta.push(r.clone())
                    }
                }
            }

            let mut output_rows: Vec<(&Arc<Vec<DataType>>, bool)> = new.iter()
                .filter_map(|r| match r {
                                &Record::Positive(ref a) => Some((a, false)),
                                _ => None,
                            })
                .chain(current.into_iter().map(|a| (a, true)))
                .collect();
            output_rows.sort_by(|a, b| (self.cmp_rows)(&a.0, &b.0));

            let src_db =
            state.get(self.src.as_local()).expect("topk must have its parent's state materialized");
            if output_rows.len() < self.k {
                let rs = match src_db.lookup(&self.group_by[..], &KeyType::from(group)) {
                    LookupResult::Some(rs) => rs,
                    LookupResult::Missing => {
                        missing = Some(group.into_iter().cloned().collect());
                        break;
                    }
                };

                // Get the minimum element of output_rows.
                if let Some((min, _)) = output_rows.iter().cloned().next() {
                    let is_min = |&&(ref r, _): &&(&Arc<Vec<DataType>>, bool)| {
                        (self.cmp_rows)(&&r, &&min) == Ordering::Equal
                    };

                    let mut current_mins: Vec<_> = output_rows.iter()
                        .filter(is_min)
                        .cloned()
                        .collect();

                    output_rows = rs.iter()
                    .filter_map(|r| {
                        // Make sure that no duplicates are added to output_rows. This is simplified
                        // by the fact that it currently contains all rows greater than `min`, and
                        // none less than it. The only complication are rows which compare equal to
                        // `min`: they get added except if there is already an identical row.
                        match (self.cmp_rows)(&r, &&min) {
                            Ordering::Less => Some((r, false)),
                            Ordering::Equal => {
                                let e = current_mins.iter().position(|&(ref s, _)| *s == r);
                                match e {
                                    Some(i) => {
                                        current_mins.swap_remove(i);
                                        None
                                    }
                                    None => Some((r, false)),
                                }
                            }
                            Ordering::Greater => None,
                        }
                    })
                    .chain(output_rows.into_iter())
                    .collect();
                } else {
                    output_rows = rs.iter().map(|rs| (rs, false)).collect();
                }
                output_rows.sort_by(|a, b| (self.cmp_rows)(&a.0, &b.0));
            }

            if output_rows.len() > self.k {
                // Remove the topk elements from `output_rows`, splitting them off into `rows`. Then
                // swap and rename so that `output_rows` contains the top K elements, and `bottom_rows`
                // contains the rest.
                let i = output_rows.len() - self.k;
                let mut rows = output_rows.split_off(i);
                mem::swap(&mut output_rows, &mut rows);
                let bottom_rows = rows;

                // Emit negatives for any elements in `bottom_rows` that were originally in
                // current_topk.
                delta.extend(bottom_rows.into_iter()
                .filter(|p| p.1)
                .map(|p| Record::Negative(p.0.clone())));
            }

            // Emit positives for any elements in `output_rows` that weren't originally in current_topk.
            delta.extend(output_rows.into_iter().filter(|p| !p.1).map(|p| {
                                                                      Record::Positive(p.0.clone())
                                                                  }));
            return ProcessingResult::Done(delta.into());
        }

        assert!(missing.is_some());
        ProcessingResult::NeedReplay {
            node: self.src,
            columns: self.group_by.clone(),
            key: missing.unwrap(),
            was: new,
        }
    }
}

impl Ingredient for TopK {
    fn take(&mut self) -> Box<Ingredient> {
        // Necessary because cmp_rows can't be cloned.
        Box::new(Self {
                     src: self.src,

                     us: self.us,
                     cols: self.cols,

                     group_by: self.group_by.clone(),

                     cmp_rows: mem::replace(&mut self.cmp_rows, Box::new(|_, _| Ordering::Equal)),
                     k: self.k,

                     counts: self.counts.clone(),
                 })
    }

    fn ancestors(&self) -> Vec<NodeAddress> {
        vec![self.src]
    }

    fn should_materialize(&self) -> bool {
        true
    }

    fn will_query(&self, _: bool) -> bool {
        true
    }

    fn on_connected(&mut self, g: &Graph) {
        let srcn = &g[*self.src.as_global()];
        self.cols = srcn.fields().len();
    }

    fn on_commit(&mut self, us: NodeAddress, remap: &HashMap<NodeAddress, NodeAddress>) {
        // who's our parent really?
        self.src = remap[&self.src];

        // who are we?
        self.us = Some(us);
    }

    fn on_input(&mut self,
                from: NodeAddress,
                rs: Records,
                _: &DomainNodes,
                state: &StateMap)
                -> ProcessingResult {
        debug_assert_eq!(from, self.src);

        if rs.is_empty() {
            return ProcessingResult::Done(rs);
        }

        // First, we want to be smart about multiple added/removed rows with same group.
        // For example, if we get a -, then a +, for the same group, we don't want to
        // execute two queries.
        let mut consolidate = HashMap::new();
        for rec in rs.iter() {
            let group = rec.iter()
                .enumerate()
                .filter_map(|(i, v)| if self.group_by.iter().any(|col| col == &i) {
                                Some(v)
                            } else {
                                None
                            })
                .cloned()
                .collect::<Vec<_>>();

            consolidate.entry(group).or_insert_with(Vec::new).push(rec.clone());
        }

        // find the current value for each group
        let db = state.get(self.us
                               .as_ref()
                               .unwrap()
                               .as_local())
            .expect("topk must have its own state materialized");
        let current: Result<Vec<_>, _> = consolidate.iter()
            .map(|(group, _)| match db.lookup(&self.group_by[..], &KeyType::from(&group[..])) {
                     LookupResult::Some(rs) => Ok(rs),
                     LookupResult::Missing => Err((self.group_by.clone(), group.clone())),
                 })
            .collect();

        let mut current = match current {
            Ok(current) => current.into_iter(),
            Err((columns, key)) => {
                return ProcessingResult::NeedReplay {
                           node: from,
                           columns: columns,
                           key: key,
                           was: rs,
                       };
            }
        };

        let mut out = Vec::new();
        for (group, mut diffs) in consolidate {
            // Retrieve then update the number of times in this group
            let count: i64 = *self.counts.get(&group).unwrap_or(&0) as i64;
            let count_diff: i64 = diffs.iter()
                .map(|r| match r {
                         &Record::Positive(..) => 1,
                         &Record::Negative(..) => -1,
                         &Record::DeleteRequest(..) => unreachable!(),
                     })
                .sum();

            if count + count_diff <= self.k as i64 {
                out.append(&mut diffs);
            } else {
                let old_rs = current.next().unwrap();
                assert!(count as usize >= old_rs.len());

                let mut res = match self.apply(old_rs, diffs.into(), state, &group[..]) {
                    ProcessingResult::Done(rs) => rs.into(),
                    ProcessingResult::NeedReplay { .. } => unimplemented!(),
                };
                out.append(&mut res);
            }
            self.counts.insert(group, (count + count_diff) as usize);
        }

        ProcessingResult::Done(out.into())
    }

    fn suggest_indexes(&self, this: NodeAddress) -> HashMap<NodeAddress, Vec<usize>> {
        vec![(this, self.group_by.clone()), (self.src, self.group_by.clone())].into_iter().collect()
    }

    fn resolve(&self, col: usize) -> Option<Vec<(NodeAddress, usize)>> {
        Some(vec![(self.src, col)])
    }

    fn description(&self) -> String {
        format!("TopK")
    }

    fn parent_columns(&self, col: usize) -> Vec<(NodeAddress, Option<usize>)> {
        vec![(self.src, Some(col))]
    }
}

#[cfg(test)]
mod tests {
    use super::*;

    use ops;

    fn setup(reversed: bool) -> (ops::test::MockGraph, NodeAddress) {
        let cmp_rows = if !reversed {
            Box::new(|a: &&Arc<Vec<DataType>>, b: &&Arc<Vec<DataType>>| a[2].cmp(&b[2])) as
<<<<<<< HEAD
            Box<Fn(&&_, &&_) -> Ordering + Send + 'static>
        } else {
            Box::new(|a: &&Arc<Vec<DataType>>, b: &&Arc<Vec<DataType>>| b[2].cmp(&a[2])) as
            Box<Fn(&&_, &&_) -> Ordering + Send + 'static>
=======
            Box<OrderedRecordComparator>
        } else {
            Box::new(|a: &&Arc<Vec<DataType>>, b: &&Arc<Vec<DataType>>| b[2].cmp(&a[2])) as
            Box<OrderedRecordComparator>
>>>>>>> 69aed2da
        };

        let mut g = ops::test::MockGraph::new();
        let s = g.add_base("source", &["x", "y", "z"]);
        g.set_op("topk",
                 &["x", "y", "z"],
                 TopK::new(s, cmp_rows, vec![1], 3),
                 true);
        (g, s)
    }

    #[test]
    fn it_forwards() {
        let (mut g, s) = setup(false);

        let r12: Vec<DataType> = vec![1.into(), "z".into(), 12.into()];
        let r10: Vec<DataType> = vec![2.into(), "z".into(), 10.into()];
        let r11: Vec<DataType> = vec![3.into(), "z".into(), 11.into()];
        let r5: Vec<DataType> = vec![4.into(), "z".into(), 5.into()];
        let r15: Vec<DataType> = vec![5.into(), "z".into(), 15.into()];
        let r10b: Vec<DataType> = vec![6.into(), "z".into(), 10.into()];
        let r10c: Vec<DataType> = vec![7.into(), "z".into(), 10.into()];

        let a = g.narrow_one_row(r12.clone(), true);
        assert_eq!(a, vec![r12.clone()].into());

        let a = g.narrow_one_row(r10.clone(), true);
        assert_eq!(a, vec![r10.clone()].into());

        let a = g.narrow_one_row(r11.clone(), true);
        assert_eq!(a, vec![r11.clone()].into());

        let a = g.narrow_one_row(r5.clone(), true);
        assert_eq!(a.len(), 0);

        let a = g.narrow_one_row(r15.clone(), true);
        assert_eq!(a, vec![(r10.clone(), false), (r15.clone(), true)].into());

        g.seed(s, r12.clone());
        g.seed(s, r10.clone());
        g.seed(s, r11.clone());
        g.seed(s, r5.clone());
        let a = g.narrow_one_row((r15.clone(), false), true);
        assert_eq!(a, vec![(r15.clone(), false), (r10.clone(), true)].into());
        g.unseed(s);

        let a = g.narrow_one_row(r10b.clone(), true);
        assert_eq!(a.len(), 0);

        let a = g.narrow_one_row(r10c.clone(), true);
        assert_eq!(a.len(), 0);

        g.seed(s, r12.clone());
        g.seed(s, r11.clone());
        g.seed(s, r5.clone());
        g.seed(s, r10b.clone());
        g.seed(s, r10c.clone());
        let a = g.narrow_one_row((r10.clone(), false), true);
        assert_eq!(a.len(), 2);
        assert_eq!(a[0], (r10.clone(), false).into());
        assert!(a[1] == (r10b.clone(), true).into() || a[1] == (r10c.clone(), true).into());
    }

    #[test]
    fn it_forwards_reversed() {
        let (mut g, s) = setup(true);

        let r12: Vec<DataType> = vec![1.into(), "z".into(), (-12.123).into()];
        let r10: Vec<DataType> = vec![2.into(), "z".into(), (0.0431).into()];
        let r11: Vec<DataType> = vec![3.into(), "z".into(), (-0.082).into()];
        let r5: Vec<DataType> = vec![4.into(), "z".into(), (5.601).into()];
        let r15: Vec<DataType> = vec![5.into(), "z".into(), (-15.9).into()];
        let r10b: Vec<DataType> = vec![6.into(), "z".into(), (0.0431).into()];
        let r10c: Vec<DataType> = vec![7.into(), "z".into(), (0.0431).into()];

        let a = g.narrow_one_row(r12.clone(), true);
        assert_eq!(a, vec![r12.clone()].into());

        let a = g.narrow_one_row(r10.clone(), true);
        assert_eq!(a, vec![r10.clone()].into());

        let a = g.narrow_one_row(r11.clone(), true);
        assert_eq!(a, vec![r11.clone()].into());

        let a = g.narrow_one_row(r5.clone(), true);
        assert_eq!(a.len(), 0);

        let a = g.narrow_one_row(r15.clone(), true);
        assert_eq!(a, vec![(r10.clone(), false), (r15.clone(), true)].into());

        g.seed(s, r12.clone());
        g.seed(s, r10.clone());
        g.seed(s, r11.clone());
        g.seed(s, r5.clone());
        let a = g.narrow_one_row((r15.clone(), false), true);
        assert_eq!(a, vec![(r15.clone(), false), (r10.clone(), true)].into());
        g.unseed(s);

        let a = g.narrow_one_row(r10b.clone(), true);
        assert_eq!(a.len(), 0);

        let a = g.narrow_one_row(r10c.clone(), true);
        assert_eq!(a.len(), 0);

        g.seed(s, r12.clone());
        g.seed(s, r11.clone());
        g.seed(s, r5.clone());
        g.seed(s, r10b.clone());
        g.seed(s, r10c.clone());
        let a = g.narrow_one_row((r10.clone(), false), true);
        assert_eq!(a.len(), 2);
        assert_eq!(a[0], (r10.clone(), false).into());
        assert!(a[1] == (r10b.clone(), true).into() || a[1] == (r10c.clone(), true).into());
    }

    #[test]
    fn it_suggests_indices() {
        let (g, _) = setup(false);
        let me = NodeAddress::mock_global(1.into());
        let idx = g.node().suggest_indexes(me);
        assert_eq!(idx.len(), 2);
        assert_eq!(*idx.iter()
                        .next()
                        .unwrap()
                        .1,
                   vec![1]);
        assert_eq!(*idx.iter()
                        .skip(1)
                        .next()
                        .unwrap()
                        .1,
                   vec![1]);
    }

    #[test]
    fn it_resolves() {
        let (g, _) = setup(false);
        assert_eq!(g.node().resolve(0), Some(vec![(g.narrow_base_id(), 0)]));
        assert_eq!(g.node().resolve(1), Some(vec![(g.narrow_base_id(), 1)]));
        assert_eq!(g.node().resolve(2), Some(vec![(g.narrow_base_id(), 2)]));
    }

    #[test]
    fn it_parent_columns() {
        let (g, _) = setup(false);
        assert_eq!(g.node().resolve(0), Some(vec![(g.narrow_base_id(), 0)]));
        assert_eq!(g.node().resolve(1), Some(vec![(g.narrow_base_id(), 1)]));
        assert_eq!(g.node().resolve(2), Some(vec![(g.narrow_base_id(), 2)]));
    }
}<|MERGE_RESOLUTION|>--- conflicted
+++ resolved
@@ -35,15 +35,11 @@
     /// `src` is this operator's ancestor, `over` is the column to compute the top K over,
     /// `group_by` indicates the columns that this operator is keyed on, and k is the maximum number
     /// of results per group.
-<<<<<<< HEAD
-pub fn new(src: NodeAddress, cmp_rows: Box<Fn(&&Arc<Vec<DataType>>, &&Arc<Vec<DataType>>) -> Ordering + Send + 'static>, group_by: Vec<usize>, k: usize) -> Self{
-=======
     pub fn new(src: NodeAddress,
                cmp_rows: Box<OrderedRecordComparator>,
                group_by: Vec<usize>,
                k: usize)
                -> Self {
->>>>>>> 69aed2da
         let mut group_by = group_by;
         group_by.sort();
 
@@ -337,17 +333,10 @@
     fn setup(reversed: bool) -> (ops::test::MockGraph, NodeAddress) {
         let cmp_rows = if !reversed {
             Box::new(|a: &&Arc<Vec<DataType>>, b: &&Arc<Vec<DataType>>| a[2].cmp(&b[2])) as
-<<<<<<< HEAD
-            Box<Fn(&&_, &&_) -> Ordering + Send + 'static>
-        } else {
-            Box::new(|a: &&Arc<Vec<DataType>>, b: &&Arc<Vec<DataType>>| b[2].cmp(&a[2])) as
-            Box<Fn(&&_, &&_) -> Ordering + Send + 'static>
-=======
             Box<OrderedRecordComparator>
         } else {
             Box::new(|a: &&Arc<Vec<DataType>>, b: &&Arc<Vec<DataType>>| b[2].cmp(&a[2])) as
             Box<OrderedRecordComparator>
->>>>>>> 69aed2da
         };
 
         let mut g = ops::test::MockGraph::new();
