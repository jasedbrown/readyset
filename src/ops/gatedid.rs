--- conflicted
+++ resolved
@@ -58,18 +58,6 @@
         self.src = remap[&self.src];
     }
 
-<<<<<<< HEAD
-    fn on_input(&mut self, _: NodeAddress,
-                rs: Records,
-                _: &DomainNodes,
-                _: &StateMap) -> Records {
-        self.rx
-            .lock()
-            .unwrap()
-            .recv()
-            .unwrap();
-        rs
-=======
     fn on_input(&mut self,
                 _: NodeAddress,
                 rs: Records,
@@ -81,7 +69,6 @@
             results: rs,
             misses: Vec::new(),
         }
->>>>>>> 2683469f
     }
 
     fn suggest_indexes(&self, _: NodeAddress) -> HashMap<NodeAddress, Vec<usize>> {
