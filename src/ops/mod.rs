--- conflicted
+++ resolved
@@ -194,7 +194,6 @@
                                                  .1
                                                  .as_local()));
 
-<<<<<<< HEAD
             let u = {
                 let id = self.nut.unwrap().1;
                 let mut n = self.nodes[id.as_local()].borrow_mut();
@@ -203,15 +202,6 @@
                     ProcessingResult::NeedReplay { .. } => unreachable!(),
                 }
             };
-=======
-            let u = self.nodes[self.nut
-                .unwrap()
-                .1
-                .as_local()]
-                    .borrow_mut()
-                    .inner
-                    .on_input(src, u.into(), &self.nodes, &self.states);
->>>>>>> 8ab888b6
 
             if !remember ||
                !self.states.contains_key(self.nut
