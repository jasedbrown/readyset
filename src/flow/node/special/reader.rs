<<<<<<< HEAD
use std::sync::mpsc;
use flow::prelude::*;
use hurdles::Barrier;
use checktable;
=======
>>>>>>> da9dcf6e
use backlog;
use channel;
use checktable;
use flow::prelude::*;

/// A StreamUpdate reflects the addition or deletion of a row from a reader node.
#[derive(Clone, Debug, PartialEq)]
pub enum StreamUpdate {
    /// Indicates the addition of a new row
    AddRow(Vec<DataType>),
    /// Indicates the removal of an existing row
    DeleteRow(Vec<DataType>),
}

impl From<Record> for StreamUpdate {
    fn from(other: Record) -> Self {
        match other {
            Record::Positive(u) => StreamUpdate::AddRow(u),
            Record::Negative(u) => StreamUpdate::DeleteRow(u),
            Record::DeleteRequest(..) => unreachable!(),
        }
    }
}

impl From<Vec<DataType>> for StreamUpdate {
    fn from(other: Vec<DataType>) -> Self {
        StreamUpdate::AddRow(other)
    }
}

pub struct Reader {
    writer: Option<backlog::WriteHandle>,
    streamers: Option<Vec<channel::StreamSender<Vec<StreamUpdate>>>>,
    state: Option<usize>,
    token_generator: Option<checktable::TokenGenerator>,
    for_node: NodeIndex,
    barrier: Option<Barrier>,
}

impl Clone for Reader {
    fn clone(&self) -> Self {
        assert!(self.writer.is_none());
        assert!(
            self.streamers
                .as_ref()
                .map(|s| s.is_empty())
                .unwrap_or(true)
        );
        Reader {
            writer: None,
            streamers: self.streamers.clone(),
            state: self.state.clone(),
            token_generator: self.token_generator.clone(),
            for_node: self.for_node,
            barrier: self.barrier.clone(),
        }
    }
}

impl Reader {
    pub fn new(for_node: NodeIndex) -> Self {
        Reader {
            writer: None,
            streamers: Some(Vec::new()),
            state: None,
            token_generator: None,
            for_node,
            barrier: None,
        }
    }

    pub fn shard(&mut self, n: usize) {
        self.barrier = Some(Barrier::new(n));
    }

    pub fn is_for(&self) -> NodeIndex {
        self.for_node
    }

    pub fn writer(&self) -> Option<&backlog::WriteHandle> {
        self.writer.as_ref()
    }

    pub fn writer_mut(&mut self) -> Option<&mut backlog::WriteHandle> {
        self.writer.as_mut()
    }

    pub fn take(&mut self) -> Self {
        Self {
            writer: self.writer.take(),
            streamers: self.streamers.take(),
            state: self.state.clone(),
            token_generator: self.token_generator.clone(),
            for_node: self.for_node,
            barrier: self.barrier.take(),
        }
    }

    pub fn add_streamer(
        &mut self,
        new_streamer: channel::StreamSender<Vec<StreamUpdate>>,
    ) -> Result<(), channel::StreamSender<Vec<StreamUpdate>>> {
        if let Some(ref mut streamers) = self.streamers {
            streamers.push(new_streamer);
            Ok(())
        } else {
            Err(new_streamer)
        }
    }

    pub fn is_materialized(&self) -> bool {
        self.state.is_some()
    }

    pub fn set_write_handle(&mut self, wh: backlog::WriteHandle) {
        assert!(self.writer.is_none());
        self.writer = Some(wh);
    }

    pub fn key(&self) -> Option<usize> {
        self.state
    }

    pub fn set_key(&mut self, key: usize) {
        if let Some(skey) = self.state {
            assert_eq!(skey, key);
        } else {
            self.state = Some(key);
        }
    }

    pub fn token_generator(&self) -> Option<&checktable::TokenGenerator> {
        self.token_generator.as_ref()
    }

    pub fn set_token_generator(&mut self, gen: checktable::TokenGenerator) {
        assert!(self.token_generator.is_none());
        self.token_generator = Some(gen);
    }

    pub fn process(&mut self, m: &mut Option<Box<Packet>>, swap: bool) {
        if let Some(ref mut state) = self.writer {
            let m = m.as_mut().unwrap();
            // make sure we don't fill a partial materialization
            // hole with incomplete (i.e., non-replay) state.
            if m.is_regular() && state.is_partial() {
                let key = state.key();
                m.map_data(|data| {
                    data.retain(|row| {
                        match state.try_find_and(&row[key], |_| ()) {
                            Ok((None, _)) => {
                                // row would miss in partial state.
                                // leave it blank so later lookup triggers replay.
                                false
                            }
                            Err(_) => unreachable!(),
                            _ => {
                                // state is already present,
                                // so we can safely keep it up to date.
                                true
                            }
                        }
                    });
                });
            }

            // it *can* happen that multiple readers miss (and thus request replay for) the
            // same hole at the same time. we need to make sure that we ignore any such
            // duplicated replay.
            if !m.is_regular() && state.is_partial() {
                let key = state.key();
                m.map_data(|data| {
                    data.retain(|row| {
                        match state.try_find_and(&row[key], |_| ()) {
                            Ok((None, _)) => {
                                // filling a hole with replay -- ok
                                true
                            }
                            Ok((Some(_), _)) => {
                                // a given key should only be replayed to once!
                                false
                            }
                            Err(_) => {
                                // state has not yet been swapped, which means it's new,
                                // which means there are no readers, which means no
                                // requests for replays have been issued by readers, which
                                // means no duplicates can be received.
                                true
                            }
                        }
                    });
                });
            }

            if self.streamers.as_ref().unwrap().is_empty() {
                state.add(m.take_data());
            } else {
                state.add(m.data().iter().cloned());
            }
            if let Packet::Transaction { state: TransactionState::Committed(ts, ..), .. } = **m {
                state.update_ts(ts);
            }

            if swap {
                if let Some(ref mut b) = self.barrier {
                    if let Packet::Transaction { .. } = **m {
                        // if the reader is sharded, we want to make sure *all* the shards are
                        // about to expose this transaction timestamp. note that this will *block*
                        // the current domain. that is *only* okay here because since *we* released
                        // this transaction, the other shards must also have been sent a packet
                        // with the same transaction timestamp, and thus are not waiting on us in
                        // any way.
                        b.wait();
                    }
                }
                // TODO: avoid doing the pointer swap if we didn't modify anything (inc. ts)
                state.swap();
            }
        }

        // TODO: don't send replays to streams?

        m.as_mut().unwrap().trace(PacketEvent::ReachedReader);

        if !self.streamers.as_ref().unwrap().is_empty() {
            let mut data = Some(m.take().unwrap().take_data()); // so we can .take() for last tx
            let mut left = self.streamers.as_ref().unwrap().len();

            // remove any channels where the receiver has hung up
            self.streamers.as_mut().unwrap().retain(|tx| {
                left -= 1;
                if left == 0 {
                    tx.send(data.take().unwrap().into_iter().map(|r| r.into()).collect())
                } else {
                    tx.send(
                        data.clone()
                            .unwrap()
                            .into_iter()
                            .map(|r| r.into())
                            .collect(),
                    )
                }.is_ok()
            });
        }
    }
}<|MERGE_RESOLUTION|>--- conflicted
+++ resolved
@@ -1,14 +1,8 @@
-<<<<<<< HEAD
-use std::sync::mpsc;
-use flow::prelude::*;
-use hurdles::Barrier;
-use checktable;
-=======
->>>>>>> da9dcf6e
 use backlog;
 use channel;
 use checktable;
 use flow::prelude::*;
+use hurdles::Barrier;
 
 /// A StreamUpdate reflects the addition or deletion of a row from a reader node.
 #[derive(Clone, Debug, PartialEq)]
