--- conflicted
+++ resolved
@@ -486,12 +486,7 @@
                 // Any message with a timestamp (ie part of a transaction) must flow through the
                 // entire graph, even if there are no updates associated with it.
             }
-<<<<<<< HEAD
-            &box Packet::ReplayPiece { .. } |
-            &box Packet::FullReplay { .. } => {
-=======
             &box Packet::ReplayPiece { .. } => {
->>>>>>> 4237a040
                 unreachable!("replay should never go through dispatch");
             }
             ref m => unreachable!("dispatch process got {:?}", m),
@@ -727,12 +722,7 @@
                 self.transaction_state.handle(m);
                 self.process_transactions();
             }
-<<<<<<< HEAD
-            Packet::ReplayPiece { .. } |
-            Packet::FullReplay { .. } => {
-=======
             Packet::ReplayPiece { .. } => {
->>>>>>> 4237a040
                 self.handle_replay(m);
             }
             consumed => {
@@ -965,21 +955,6 @@
                         );
                     }
                     Packet::RequestPartialReplay { tag, key } => {
-<<<<<<< HEAD
-                        if self.already_requested(&tag, &key) {
-                            return;
-                        }
-
-                        if let ReplayPath { trigger: TriggerEndpoint::End(..), .. } =
-                            self.replay_paths[&tag]
-                        {
-                            // request came in from reader -- forward
-                            self.request_partial_replay(tag, key);
-                            return;
-                        }
-
-                        trace!(self.log,
-=======
                         if !self.already_requested(&tag, &key) {
                             if let ReplayPath {
                                 trigger: TriggerEndpoint::End(..),
@@ -991,7 +966,6 @@
                                 return;
                             } else {
                                 trace!(self.log,
->>>>>>> 4237a040
                                "got replay request";
                                "tag" => tag.id(),
                                "key" => format!("{:?}", key)
@@ -1108,15 +1082,7 @@
                         self.finish_replay(tag, ni);
                     }
                     Packet::Ready { node, index } => {
-<<<<<<< HEAD
-
-                        if let DomainMode::Forwarding = self.mode {
-                        } else {
-                            unreachable!();
-                        }
-=======
                         assert_eq!(self.mode, DomainMode::Forwarding);
->>>>>>> 4237a040
 
                         if !index.is_empty() {
                             let mut s = {
@@ -1591,13 +1557,8 @@
                         // this is the case either if the current node is waiting for a replay,
                         // *or* if the target is a reader. the last case is special in that when a
                         // client requests a replay, the Reader isn't marked as "waiting".
-<<<<<<< HEAD
-                        let target = partial_key.is_some() &&
-                            (is_reader || self.waiting.contains_key(&ni));
-=======
                         let target = backfill_keys.is_some() && i == path.len() - 1 &&
                             (is_reader || self.waiting.contains_key(&segment.node));
->>>>>>> 4237a040
 
                         // targets better be last
                         assert!(!target || i == path.len() - 1);
