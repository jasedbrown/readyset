use arccstr::ArcCStr;

use chrono::{self, NaiveDateTime};

use nom_sql::Literal;

#[cfg(feature = "web")]
use serde_json::Value;

use std::hash::{Hash, Hasher};
use std::ops::{Deref, DerefMut};
use std::fmt;

const TINYTEXT_WIDTH: usize = 15;

/// The main type used for user data throughout the codebase.
///
/// Having this be an enum allows for our code to be agnostic about the types of user data except
/// when type information is specifically necessary.
<<<<<<< HEAD
///
/// Note that cloning a `DataType` using the `Clone` trait is possible, but may result in cache
/// contention on the reference counts for de-duplicated strings. Use `DataType::deep_clone` to
/// clone the *value* of a `DataType` without danger of contention.
#[derive(Eq, PartialOrd, Ord, Hash, Debug, Clone, Serialize, Deserialize)]
=======
#[derive(Eq, PartialOrd, Ord, Debug, Clone, Serialize, Deserialize)]
>>>>>>> 1cfdf24a
#[warn(variant_size_differences)]
pub enum DataType {
    /// An empty value.
    None,
    /// A 32-bit numeric value.
    Int(i32),
    /// A 64-bit numeric value.
    BigInt(i64),
    /// A fixed point real value. The first field is the integer part, while the second is the
    /// fractional and must be between -999999999 and 999999999.
    Real(i32, i32),
    /// A reference-counted string-like value.
    Text(ArcCStr),
    /// A tiny string that fits in a pointer
    TinyText([u8; TINYTEXT_WIDTH]),
    /// A timestamp for date/time types.
    Timestamp(NaiveDateTime),
}

#[cfg(feature = "web")]
impl DataType {
    /// Lossy representation as JSON value.
    pub fn to_json(&self) -> Value {
        match *self {
            DataType::None => json!(null),
            DataType::Int(n) => json!(n),
            DataType::BigInt(n) => json!(n),
            DataType::Real(i, f) => json!((i as f64) + (f as f64) * 1.0e-9),
            DataType::Text(..) |
            DataType::TinyText(..) => Value::String(self.into()),
            DataType::Timestamp(ts) => json!(ts.format("%+").to_string()),
        }
    }
}

impl DataType {
    /// Clone the value contained within this `DataType`.
    ///
    /// This method crucially does not cause cache-line conflicts with the underlying data-store
    /// (i.e., the owner of `self`), at the cost of requiring additional allocation and copying.
    pub fn deep_clone(&self) -> Self {
        match *self {
            DataType::Text(ref cstr) => DataType::Text(ArcCStr::from(&**cstr)),
            ref dt => dt.clone(),
        }
    }
}

impl PartialEq for DataType {
    fn eq(&self, other: &DataType) -> bool {
        match (self, other) {
            (&DataType::Text(ref a), &DataType::Text(ref b)) => a == b,
            (&DataType::TinyText(ref a), &DataType::TinyText(ref b)) => a == b,
            (&DataType::Int(ref a), &DataType::Int(ref b)) => a == b,
            (&DataType::Int(ref a), &DataType::BigInt(ref b)) => *a as i64 == *b,
            (&DataType::BigInt(ref a), &DataType::Int(ref b)) => *a == *b as i64,
            (&DataType::BigInt(ref a), &DataType::BigInt(ref b)) => a == b,
            (&DataType::Real(ref ai, ref af), &DataType::Real(ref bi, ref bf)) => {
                ai == bi && af == bf
            }
            (&DataType::Timestamp(ref tsa), &DataType::Timestamp(ref tsb)) => *tsa == *tsb,
            (&DataType::None, &DataType::None) => true,
            _ => false,
        }
    }
}

impl Hash for DataType {
    fn hash<H: Hasher>(&self, state: &mut H) {
        // The default derived hash function also hashes the variant tag, which turns out to be
        // rather expensive. This version could (but probably won't) have a higher rate of
        // collisions, but the decreased overhead is worth it.
        match *self {
            DataType::None => {}
            DataType::Int(n) => n.hash(state),
            DataType::BigInt(n) => n.hash(state),
            DataType::Real(i, f) => {
                i.hash(state);
                f.hash(state);
            }
            DataType::Text(ref t) => t.hash(state),
            DataType::TinyText(t) => t.hash(state),
            DataType::Timestamp(ts) => ts.hash(state),
        }
    }
}


impl From<i64> for DataType {
    fn from(s: i64) -> Self {
        DataType::BigInt(s)
    }
}

impl From<i32> for DataType {
    fn from(s: i32) -> Self {
        DataType::Int(s as i32)
    }
}

impl From<f64> for DataType {
    fn from(f: f64) -> Self {
        if !f.is_finite() {
            panic!();
        }

        let mut i = f.trunc() as i32;
        let mut frac = (f.fract() * 1000_000_000.0).round() as i32;
        if frac == 1000_000_000 {
            i += 1;
            frac = 0;
        } else if frac == -1000_000_000 {
            i -= 1;
            frac = 0;
        }

        DataType::Real(i, frac)
    }
}

impl<'a> From<&'a Literal> for DataType {
    fn from(l: &'a Literal) -> Self {
        match *l {
            Literal::Null => DataType::None,
            Literal::Integer(i) => i.into(),
            Literal::String(ref s) => s.as_str().into(),
            Literal::CurrentTimestamp => {
                let ts = chrono::Local::now().naive_local();
                DataType::Timestamp(ts)
            }
            _ => unimplemented!(),
        }
    }
}

use std::borrow::Cow;
impl<'a> Into<Cow<'a, str>> for &'a DataType {
    fn into(self) -> Cow<'a, str> {
        match *self {
            DataType::Text(ref s) => s.to_string_lossy(),
            DataType::TinyText(ref bts) => {
                if bts[TINYTEXT_WIDTH - 1] == 0 {
                    // NULL terminated CStr
                    use std::ffi::CStr;
                    let null = bts.iter().position(|&i| i == 0).unwrap() + 1;
                    CStr::from_bytes_with_nul(&bts[0..null])
                        .unwrap()
                        .to_string_lossy()
                } else {
                    // String is exactly eight bytes
                    String::from_utf8_lossy(&bts[..])
                }
            }
            _ => unreachable!(),
        }
    }
}

impl<'a> Into<String> for &'a DataType {
    fn into(self) -> String {
        let cow: Cow<str> = self.into();
        cow.to_string()
    }
}

impl Into<String> for DataType {
    fn into(self) -> String {
        (&self).into()
    }
}

impl Into<i64> for DataType {
    fn into(self) -> i64 {
        if let DataType::BigInt(s) = self {
            s
        } else {
            unreachable!();
        }
    }
}

impl From<String> for DataType {
    fn from(s: String) -> Self {
        let len = s.as_bytes().len();
        if len <= TINYTEXT_WIDTH {
            let mut bytes = [0; TINYTEXT_WIDTH];
            if len != 0 {
                let bts = &mut bytes[0..len];
                bts.copy_from_slice(s.as_bytes());
            }
            DataType::TinyText(bytes)
        } else {
            use std::convert::TryFrom;
            DataType::Text(ArcCStr::try_from(s).unwrap())
        }
    }
}

impl<'a> From<&'a str> for DataType {
    fn from(s: &'a str) -> Self {
        DataType::from(s.to_owned())
    }
}

impl fmt::Display for DataType {
    fn fmt(&self, f: &mut fmt::Formatter) -> fmt::Result {
        match *self {
            DataType::None => write!(f, "*"),
            DataType::Text(..) |
            DataType::TinyText(..) => {
                let text: Cow<str> = self.into();
                write!(f, "\"{}\"", text)
            }
            DataType::Int(n) => write!(f, "{}", n),
            DataType::BigInt(n) => write!(f, "{}", n),
            DataType::Real(i, frac) => {
                if i == 0 && frac < 0 {
                    // We have to insert the negative sign ourselves.
                    write!(f, "{}", format!("-0.{:09}", frac.abs()))
                } else {
                    write!(f, "{}", format!("{}.{:09}", i, frac.abs()))
                }
            }
            DataType::Timestamp(ts) => write!(f, "{}", format!("{}", ts.format("%c"))),
        }
    }
}

/// A record is a single positive or negative data record with an associated time stamp.
#[derive(Clone, PartialEq, Eq, Debug, Serialize, Deserialize)]
pub enum Record {
    Positive(Vec<DataType>),
    Negative(Vec<DataType>),
    DeleteRequest(Vec<DataType>),
}

impl Record {
    pub fn rec(&self) -> &[DataType] {
        match *self {
            Record::Positive(ref v) |
            Record::Negative(ref v) => &v[..],
            Record::DeleteRequest(..) => unreachable!(),
        }
    }

    pub fn is_positive(&self) -> bool {
        if let Record::Positive(..) = *self {
            true
        } else {
            false
        }
    }

    pub fn extract(self) -> (Vec<DataType>, bool) {
        match self {
            Record::Positive(v) => (v, true),
            Record::Negative(v) => (v, false),
            Record::DeleteRequest(..) => unreachable!(),
        }
    }
}

impl Deref for Record {
    type Target = Vec<DataType>;
    fn deref(&self) -> &Self::Target {
        match *self {
            Record::Positive(ref r) |
            Record::Negative(ref r) => r,
            Record::DeleteRequest(..) => unreachable!(),
        }
    }
}

impl DerefMut for Record {
    fn deref_mut(&mut self) -> &mut Self::Target {
        match *self {
            Record::Positive(ref mut r) |
            Record::Negative(ref mut r) => r,
            Record::DeleteRequest(..) => unreachable!(),
        }
    }
}

impl From<Vec<DataType>> for Record {
    fn from(other: Vec<DataType>) -> Self {
        Record::Positive(other)
    }
}

impl From<(Vec<DataType>, bool)> for Record {
    fn from(other: (Vec<DataType>, bool)) -> Self {
        if other.1 {
            Record::Positive(other.0)
        } else {
            Record::Negative(other.0)
        }
    }
}

impl Into<Vec<Record>> for Records {
    fn into(self) -> Vec<Record> {
        self.0
    }
}

use std::iter::FromIterator;
impl FromIterator<Record> for Records {
    fn from_iter<I>(iter: I) -> Self
    where
        I: IntoIterator<Item = Record>,
    {
        Records(iter.into_iter().collect())
    }
}
impl FromIterator<Vec<DataType>> for Records {
    fn from_iter<I>(iter: I) -> Self
    where
        I: IntoIterator<Item = Vec<DataType>>,
    {
        Records(iter.into_iter().map(Record::Positive).collect())
    }
}

impl IntoIterator for Records {
    type Item = Record;
    type IntoIter = ::std::vec::IntoIter<Record>;
    fn into_iter(self) -> Self::IntoIter {
        self.0.into_iter()
    }
}
impl<'a> IntoIterator for &'a Records {
    type Item = &'a Record;
    type IntoIter = ::std::slice::Iter<'a, Record>;
    fn into_iter(self) -> Self::IntoIter {
        self.0.iter()
    }
}

/// Represents a set of records returned from a query.
pub type Datas = Vec<Vec<DataType>>;

#[derive(Clone, Default, PartialEq, Debug, Serialize, Deserialize)]
pub struct Records(Vec<Record>);

impl Deref for Records {
    type Target = Vec<Record>;
    fn deref(&self) -> &Self::Target {
        &self.0
    }
}

impl DerefMut for Records {
    fn deref_mut(&mut self) -> &mut Self::Target {
        &mut self.0
    }
}

impl Into<Records> for Record {
    fn into(self) -> Records {
        Records(vec![self])
    }
}

impl Into<Records> for Vec<Record> {
    fn into(self) -> Records {
        Records(self)
    }
}

impl Into<Records> for Vec<Vec<DataType>> {
    fn into(self) -> Records {
        Records(self.into_iter().map(|r| r.into()).collect())
    }
}

impl Into<Records> for Vec<(Vec<DataType>, bool)> {
    fn into(self) -> Records {
        Records(self.into_iter().map(|r| r.into()).collect())
    }
}

#[cfg(test)]
mod tests {
    use super::*;

    #[test]
    fn real_to_string() {
        let a: DataType = (2.5).into();
        let b: DataType = (-2.01).into();
        let c: DataType = (-0.012345678).into();
        assert_eq!(a.to_string(), "2.500000000");
        assert_eq!(b.to_string(), "-2.010000000");
        assert_eq!(c.to_string(), "-0.012345678");
    }

    #[test]
    fn real_to_json() {
        let a: DataType = (2.5).into();
        let b: DataType = (-2.01).into();
        let c: DataType = (-0.012345678).into();
        assert_eq!(a.to_json(), json!(2.5));
        assert_eq!(b.to_json(), json!(-2.01));
        assert_eq!(c.to_json(), json!(-0.012345678));
    }
}<|MERGE_RESOLUTION|>--- conflicted
+++ resolved
@@ -17,15 +17,11 @@
 ///
 /// Having this be an enum allows for our code to be agnostic about the types of user data except
 /// when type information is specifically necessary.
-<<<<<<< HEAD
 ///
 /// Note that cloning a `DataType` using the `Clone` trait is possible, but may result in cache
 /// contention on the reference counts for de-duplicated strings. Use `DataType::deep_clone` to
 /// clone the *value* of a `DataType` without danger of contention.
-#[derive(Eq, PartialOrd, Ord, Hash, Debug, Clone, Serialize, Deserialize)]
-=======
 #[derive(Eq, PartialOrd, Ord, Debug, Clone, Serialize, Deserialize)]
->>>>>>> 1cfdf24a
 #[warn(variant_size_differences)]
 pub enum DataType {
     /// An empty value.
