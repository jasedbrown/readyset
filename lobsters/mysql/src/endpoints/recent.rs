use futures::Future;
use futures::future::{self, Either};
use my;
use my::prelude::*;
use std::collections::HashSet;
use std::iter;
use trawler::UserId;

pub(crate) fn handle<F>(
    c: F,
    acting_as: Option<UserId>,
) -> Box<Future<Item = (my::Conn, bool), Error = my::errors::Error>>
where
    F: 'static + Future<Item = my::Conn, Error = my::errors::Error>,
{
    // rustfmt
    //
    // /recent is a little weird:
    // https://github.com/lobsters/lobsters/blob/50b4687aeeec2b2d60598f63e06565af226f93e3/app/models/story_repository.rb#L41
    // but it *basically* just looks for stories in the past few days
    // because all our stories are for the same day, we add a LIMIT
    // also note the `NOW()` hack to support dbs primed a while ago
    let main = c.and_then(|c| {
        c.query(
            "SELECT `stories`.*, \
             CAST(upvotes AS signed int) - CAST(downvotes AS signed int) AS saldo \
             FROM `stories` \
             WHERE `stories`.`merged_story_id` IS NULL \
             AND `stories`.`is_expired` = 0 \
             AND saldo <= 5 \
             ORDER BY stories.id DESC LIMIT 51",
        )
    }).and_then(|stories| {
            stories.reduce_and_drop(
                (HashSet::new(), HashSet::new()),
                |(mut users, mut stories), story| {
                    users.insert(story.get::<u32, _>("user_id").unwrap());
                    stories.insert(story.get::<u32, _>("id").unwrap());
                    (users, stories)
                },
            )
        })
        .and_then(move |(c, (users, stories))| {
            if stories.is_empty() {
                panic!("got no stories from /recent");
            }

            let stories_in = stories
                .iter()
                .map(|id| format!("{}", id))
                .collect::<Vec<_>>()
                .join(",");

            match acting_as {
                Some(uid) => Either::A(
                    c.drop_exec(
                        "SELECT `hidden_stories`.`story_id` \
                         FROM `hidden_stories` \
                         WHERE `hidden_stories`.`user_id` = ?",
                        (uid,),
                    ).and_then(move |c| {
                            c.drop_exec(
                                "SELECT `tag_filters`.* FROM `tag_filters` \
                                 WHERE `tag_filters`.`user_id` = ?",
                                (uid,),
                            )
                        })
<<<<<<< HEAD
                        .and_then(move |c| {
=======
                        .and_then(|tags| {
                            tags.reduce_and_drop(Vec::new(), |mut tags, tag| {
                                tags.push(tag.get::<u32, _>("tag_id").unwrap());
                                tags
                            })
                        })
                        .and_then(move |(c, tags)| {
                            if tags.is_empty() {
                                return Either::A(future::ok((c, (users, stories_in, stories))));
                            }

>>>>>>> d5233cf4
                            let s = stories
                                .iter()
                                .map(|id| format!("{}", id))
                                .collect::<Vec<_>>()
                                .join(",");

                            c.drop_query(format!(
                                "SELECT `taggings`.`story_id` \
                                 FROM `taggings` \
<<<<<<< HEAD
                                 WHERE `taggings`.`story_id` IN ({})",
                                //AND `taggings`.`tag_id` IN ({})",
                                s,
                                //tags
                            )).map(move |c| (c, (users, stories)))
=======
                                 WHERE `taggings`.`story_id` IN ({}) \
                                 AND `taggings`.`tag_id` IN ({})",
                                s, tags
                            )).map(move |c| (c, (users, stories_in, stories))))
>>>>>>> d5233cf4
                        }),
                ),
                None => Either::B(future::ok((c, (users, stories_in, stories)))),
            }
        })
        .and_then(|(c, (users, stories_in, stories))| {
            let users = users
                .into_iter()
                .map(|id| format!("{}", id))
                .collect::<Vec<_>>()
                .join(",");
            c.drop_query(&format!(
                "SELECT `users`.* FROM `users` WHERE `users`.`id` IN ({})",
                users
            )).map(move |c| (c, stories_in, stories))
        })
        .and_then(|(c, stories_in, stories)| {
            c.drop_query(&format!(
                "SELECT `suggested_titles`.* \
                 FROM `suggested_titles` \
                 WHERE `suggested_titles`.`story_id` IN ({})",
                stories_in
            )).map(move |c| (c, stories_in, stories))
        })
        .and_then(|(c, stories_in, stories)| {
            c.drop_query(&format!(
                "SELECT `suggested_taggings`.* \
                 FROM `suggested_taggings` \
                 WHERE `suggested_taggings`.`story_id` IN ({})",
                stories_in
            )).map(move |c| (c, stories_in, stories))
        })
        .and_then(|(c, stories_in, stories)| {
            c.query(&format!(
                "SELECT `taggings`.* \
                 FROM `taggings` \
                 WHERE `taggings`.`story_id` IN ({})",
                stories_in
            )).map(move |t| (t, stories))
        })
        .and_then(|(taggings, stories)| {
            taggings
                .reduce_and_drop(HashSet::new(), |mut tags, tagging| {
                    tags.insert(tagging.get::<u32, _>("tag_id").unwrap());
                    tags
                })
                .map(move |x| (x, stories))
        })
        .and_then(|((c, tags), stories)| {
            let tags = tags.into_iter()
                .map(|id| format!("{}", id))
                .collect::<Vec<_>>()
                .join(", ");
            c.drop_query(&format!(
                "SELECT `tags`.* FROM `tags` WHERE `tags`.`id` IN ({})",
                tags
            )).map(move |c| (c, stories))
        });

    // also load things that we need to highlight
    Box::new(
        match acting_as {
            None => Either::A(main.map(|(c, _)| c)),
            Some(uid) => Either::B(
                main.and_then(move |(c, stories)| {
                    let story_params = stories.iter().map(|_| "?").collect::<Vec<_>>().join(",");
                    let values: Vec<_> = iter::once(&uid as &_)
                        .chain(stories.iter().map(|s| s as &_))
                        .collect();
                    c.drop_exec(
                        &format!(
                            "SELECT `votes`.* FROM `votes` \
                             WHERE `votes`.`user_id` = ? \
                             AND `votes`.`story_id` IN ({}) \
                             AND `votes`.`comment_id` IS NULL",
                            story_params
                        ),
                        values,
                    ).map(move |c| (c, story_params, stories))
                }).and_then(move |(c, story_params, stories)| {
                        let values: Vec<_> = iter::once(&uid as &_)
                            .chain(stories.iter().map(|s| s as &_))
                            .collect();
                        c.drop_exec(
                            &format!(
                                "SELECT `hidden_stories`.* \
                                 FROM `hidden_stories` \
                                 WHERE `hidden_stories`.`user_id` = ? \
                                 AND `hidden_stories`.`story_id` IN ({})",
                                story_params
                            ),
                            values,
                        ).map(move |c| (c, story_params, stories))
                    })
                    .and_then(move |(c, story_params, stories)| {
                        let values: Vec<_> = iter::once(&uid as &_)
                            .chain(stories.iter().map(|s| s as &_))
                            .collect();
                        c.drop_exec(
                            &format!(
                                "SELECT `saved_stories`.* \
                                 FROM `saved_stories` \
                                 WHERE `saved_stories`.`user_id` = ? \
                                 AND `saved_stories`.`story_id` IN ({})",
                                story_params
                            ),
                            values,
                        )
                    }),
            ),
        }.map(|c| (c, true)),
    )
}<|MERGE_RESOLUTION|>--- conflicted
+++ resolved
@@ -65,42 +65,15 @@
                                 (uid,),
                             )
                         })
-<<<<<<< HEAD
                         .and_then(move |c| {
-=======
-                        .and_then(|tags| {
-                            tags.reduce_and_drop(Vec::new(), |mut tags, tag| {
-                                tags.push(tag.get::<u32, _>("tag_id").unwrap());
-                                tags
-                            })
-                        })
-                        .and_then(move |(c, tags)| {
-                            if tags.is_empty() {
-                                return Either::A(future::ok((c, (users, stories_in, stories))));
-                            }
-
->>>>>>> d5233cf4
-                            let s = stories
-                                .iter()
-                                .map(|id| format!("{}", id))
-                                .collect::<Vec<_>>()
-                                .join(",");
-
                             c.drop_query(format!(
                                 "SELECT `taggings`.`story_id` \
                                  FROM `taggings` \
-<<<<<<< HEAD
                                  WHERE `taggings`.`story_id` IN ({})",
                                 //AND `taggings`.`tag_id` IN ({})",
-                                s,
+                                stories_in,
                                 //tags
-                            )).map(move |c| (c, (users, stories)))
-=======
-                                 WHERE `taggings`.`story_id` IN ({}) \
-                                 AND `taggings`.`tag_id` IN ({})",
-                                s, tags
-                            )).map(move |c| (c, (users, stories_in, stories))))
->>>>>>> d5233cf4
+                            )).map(move |c| (c, (users, stories_in, stories)))
                         }),
                 ),
                 None => Either::B(future::ok((c, (users, stories_in, stories)))),
